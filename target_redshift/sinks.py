"""Redshift target sink class, which handles writing streams."""

from __future__ import annotations

import csv
import os
import uuid
from pathlib import Path
from typing import TYPE_CHECKING, Any, Iterable

import boto3
import simplejson as json
import smart_open
import sqlalchemy
from botocore.exceptions import ClientError
from singer_sdk.helpers._compat import (
    date_fromisoformat,
    datetime_fromisoformat,
    time_fromisoformat,
)
from singer_sdk.helpers._typing import (
    DatetimeErrorTreatmentEnum,
    get_datelike_property_type,
    handle_invalid_timestamp_in_record,
)
from singer_sdk.sinks import SQLSink
from singer_sdk.typing import _jsonschema_type_check

from target_redshift.connector import RedshiftConnector

if TYPE_CHECKING:
    from redshift_connector import Cursor


class RedshiftSink(SQLSink):
    """Redshift target sink class."""

    connector_class = RedshiftConnector
    MAX_SIZE_DEFAULT = 50000

    def __init__(self, *args, **kwargs) -> None:  # noqa: ANN002, ANN003
        """Initialize SQL Sink. See super class for more details."""
        super().__init__(*args, **kwargs)
        self.temp_table_name = self.generate_temp_table_name()

        region = self.config.get("s3_region")
        if region is None:
            self.s3_client = boto3.client("s3")
        else:
            self.s3_client = boto3.client("s3", region_name=region)

    @property
    def schema_name(self) -> str | None:
        """Return the schema name or `None` if using names with no schema part.

        Returns:
            The target schema name.
        """
        # Look for a default_target_scheme in the configuraion fle
        default_target_schema: str = self.config.get("default_target_schema", os.getenv("MELTANO_EXTRACT__LOAD_SCHEMA"))
        parts = self.stream_name.split("-")

        # 1) When default_target_scheme is in the configuration use it
        # 2) if the streams are in <schema>-<table> format use the
        #    stream <schema>
        # 3) Return None if you don't find anything
        if default_target_schema:
            return default_target_schema
        return self.conform_name(parts[-2], "schema") if len(parts) in {2, 3} else None

    @property
    def conformed_schema(self) -> dict:
        """Return the stream schema, conformed to SQL naming standards.

        Returns:
            The target stream schema.
        """
        return self.conform_schema(self.schema)

    def setup(self) -> None:
        """Set up Sink.

        This method is called on Sink creation, and creates the required Schema and
        Table entities in the target database.
        """
        if self.key_properties is None or self.key_properties == []:
            self.append_only = True
        else:
            self.append_only = False
        with self.connector.connect_cursor() as cursor:
            if self.schema_name:
                self.connector.prepare_schema(self.schema_name, cursor=cursor)
            self.connector.prepare_table(
                full_table_name=self.full_table_name,
                schema=self.conformed_schema,
                primary_keys=self.key_properties,
                cursor=cursor,
                as_temp_table=False,
            )
            self.connector.grant_privileges(self.schema_name, cursor=cursor)

    def generate_temp_table_name(self) -> str:
        """Uuid temp table name."""
        # sqlalchemy.exc.IdentifierError: Identifier  # noqa: ERA001
        # 'temp_test_optional_attributes_388470e9_fbd0_47b7_a52f_d32a2ee3f5f6'
        # exceeds maximum length of 63 characters
        # Is hit if we have a long table name, there is no limit on Temporary tables
        # in postgres, used a guid just in case we are using the same session
        return f"{str(uuid.uuid4()).replace('-', '_')}"

    def process_batch(self, context: dict) -> None:
        """Process a batch with the given batch context.

        Writes a batch to the SQL target. Developers may override this method
        in order to provide a more efficient upload/upsert process.

        Args:
            context: Stream partition or context dictionary.
        """
        # If duplicates are merged, these can be tracked via
        # :meth:`~singer_sdk.Sink.tally_duplicate_merged()`.
        with self.connector.connect_cursor() as cursor:
            # Get target table
            table: sqlalchemy.Table = self.connector.get_table(full_table_name=self.full_table_name)
            # Create a temp table (Creates from the table above)
            temp_table: sqlalchemy.Table = self.connector.copy_table_structure(
                full_table_name=self.temp_table_name,
                from_table=table,
                as_temp_table=True,
                cursor=cursor,
            )
            # Insert into temp table
            self.bulk_insert_records(
                table=temp_table,
                records=context["records"],
                cursor=cursor,
            )
            self.logger.info(f'merging {len(context["records"])} records into {table}')  # noqa: G004
            # Merge data from temp table to main table
            self.upsert(
                from_table=temp_table,
                to_table=table,
                join_keys=self.key_properties,
                cursor=cursor,
            )
            # clean_resources
        self.clean_resources()

    def s3_uri(self) -> str:
        """Return the s3 uri.

        Returns:
            The target s3 uri.
        """
        return f's3://{self.config["s3_bucket"]}/{self.s3_key()}'

    def s3_key(self) -> str:
        """Return the s3 key.

        Returns:
            The target s3 key.
        """
        p = Path(self.config["s3_key_prefix"]) / Path(f"{self.stream_name}-{self.temp_table_name}.csv")
        return str(p)

    def bulk_insert_records(  # type: ignore[override]
        self,
        table: sqlalchemy.Table,
        records: Iterable[dict[str, Any]],
        cursor: Cursor,
    ) -> int | None:
        """Bulk insert records to an existing destination table.

        The default implementation uses a generic SQLAlchemy bulk insert operation.
        This method may optionally be overridden by developers in order to provide
        faster, native bulk uploads.

        Args:
            table: the target table name.
            schema: the JSON schema for the new table, to be used when inferring column
                names.
            records: the input records.
            cursor: the redshift connector cursor.

        Returns:
            True if table exists, False if not, None if unsure or undetectable.
        """
        self.write_to_s3(records)
        self.copy_to_redshift(table, cursor)
        return True

    def upsert(
        self,
        from_table: sqlalchemy.Table,
        to_table: sqlalchemy.Table,
        join_keys: list[str],
        cursor: Cursor,
    ) -> None:
        """Merge upsert data from one table to another.

        Args:
            from_table: The source table.
            to_table: The destination table.
            schema: Singer Schema message.
            join_keys: The merge upsert keys, or `None` to append.
            cursor: The database cursor.

        Return:
            The number of records copied, if detectable, or `None` if the API does not
            report number of records affected/inserted.

        """
        join_predicates = []
        to_table_key: sqlalchemy.Column
        for key in join_keys:
            from_table_key: sqlalchemy.Column = from_table.columns[key]
            to_table_key = to_table.columns[key]
            join_predicates.append(from_table_key == to_table_key)

        join_condition = sqlalchemy.and_(*join_predicates)
        if len(join_keys) > 0:
            sql = f"""
                MERGE INTO {self.connector.quote(str(to_table))}
                USING {self.connector.quote(str(from_table))}
                ON {join_condition}
                REMOVE DUPLICATES
                """
        else:
            sql = f"""
                INSERT INTO {self.connector.quote(str(to_table))}
                SELECT * FROM {self.connector.quote(str(from_table))}
                """  # noqa: S608
        cursor.execute(sql)

    def format_records_as_csv(self, records: Iterable[dict[str, Any]]) -> list[dict]:
        """Write records to a local csv file.

        Parameters
        ----------
        records : List[dict]
            the input records.

        Returns:
        -------
        None

        Raises:
        ------
        ValueError
            _description_
        """
        if "properties" not in self.schema:
            msg = "Stream's schema has no properties defined."
            raise ValueError(msg)
        object_keys = [
            key
<<<<<<< HEAD
            for key, value in self.conformed_schema["properties"].items()
            if "object" in value["type"] or "array" in value["type"]
=======
            for key, value in self.schema["properties"].items()
            if _jsonschema_type_check(value, ("object", "array"))
>>>>>>> 49f8101c
        ]
        return [
            {
                key: (json.dumps(value).replace("None", "") if key in object_keys else value)
<<<<<<< HEAD
                for key, value in self.conform_record(record).items()
=======
                for key, value in record.items()
>>>>>>> 49f8101c
            }
            for record in records
        ]

    def write_to_s3(self, records: Iterable[dict[str, Any]]) -> None:
        """Write the csv file to s3."""
        records = self.format_records_as_csv(records)
        keys: list[str] = list(self.conformed_schema["properties"].keys())

        msg = f"writing {len(records)} records to {self.s3_uri()}"
        self.logger.info(msg)

        with smart_open.open(self.s3_uri(), "w") as fp:
            writer = csv.DictWriter(
                fp,
                fieldnames=keys,
                extrasaction="ignore",
                dialect="excel",
            )
            writer.writerows(records)

    def copy_to_redshift(self, table: sqlalchemy.Table, cursor: Cursor) -> None:
        """Copy the s3 csv file to redshift."""
        copy_credentials = f"IAM_ROLE '{self.config['aws_redshift_copy_role_arn']}'"

        # Step 3: Generate copy options - Override defaults from config.json if defined
        copy_options = self.config.get(
            "copy_options",
            """
            EMPTYASNULL BLANKSASNULL TRIMBLANKS TRUNCATECOLUMNS
            DATEFORMAT 'auto' TIMEFORMAT 'auto'
            COMPUPDATE OFF STATUPDATE OFF
        """,
        )
        columns = ", ".join([f'"{column}"' for column in self.conformed_schema["properties"]])
        # Step 4: Load into the stage table
        copy_sql = f"""
            COPY {self.connector.quote(str(table))} ({columns})
            FROM '{self.s3_uri()}'
            {copy_credentials}
            {copy_options}
            CSV
        """
        cursor.execute(copy_sql)

    def parse_timestamps_in_record(
        self,
        record: dict,
        schema: dict,
        treatment: DatetimeErrorTreatmentEnum,
    ) -> None:
        """Parse strings to datetime.datetime values, repairing or erroring on failure.

        Attempts to parse every field that is of type date/datetime/time. If its value
        is out of range, repair logic will be driven by the `treatment` input arg:
        MAX, NULL, or ERROR.

        Args:
            record: Individual record in the stream.
            schema: TODO
            treatment: TODO
        """
        for key, value in record.items():
            if key not in schema["properties"]:
                if value is not None:
                    self.logger.warning("No schema for record field '%s'", key)
                continue
            datelike_type = get_datelike_property_type(schema["properties"][key])
            if datelike_type:
                date_val = value
                try:
                    if value is not None:
                        if datelike_type == "time":
                            date_val = time_fromisoformat(date_val)
                        elif datelike_type == "date":
                            date_val = date_fromisoformat(date_val)
                        else:
                            date_val = datetime_fromisoformat(date_val)
                except ValueError as ex:
                    date_val = handle_invalid_timestamp_in_record(
                        record,
                        [key],
                        date_val,
                        datelike_type,
                        ex,
                        treatment,
                        self.logger,
                    )
                record[key] = date_val

    def clean_resources(self) -> None:
        """Remove local and s3 resources."""
        if self.config["remove_s3_files"]:
            try:
                _ = self.s3_client.delete_object(Bucket=self.config["s3_bucket"], Key=self.s3_key())
            except ClientError:
                self.logger.exception()<|MERGE_RESOLUTION|>--- conflicted
+++ resolved
@@ -254,22 +254,13 @@
             raise ValueError(msg)
         object_keys = [
             key
-<<<<<<< HEAD
             for key, value in self.conformed_schema["properties"].items()
-            if "object" in value["type"] or "array" in value["type"]
-=======
-            for key, value in self.schema["properties"].items()
             if _jsonschema_type_check(value, ("object", "array"))
->>>>>>> 49f8101c
         ]
         return [
             {
                 key: (json.dumps(value).replace("None", "") if key in object_keys else value)
-<<<<<<< HEAD
                 for key, value in self.conform_record(record).items()
-=======
-                for key, value in record.items()
->>>>>>> 49f8101c
             }
             for record in records
         ]
